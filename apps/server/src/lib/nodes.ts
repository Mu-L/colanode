--- conflicted
+++ resolved
@@ -38,11 +38,8 @@
   checkCollaboratorChanges,
 } from '@/lib/collaborations';
 import { jobService } from '@/services/job-service';
-<<<<<<< HEAD
+import { deleteFile } from '@/lib/files';
 import { configuration } from '@/lib/configuration';
-=======
-import { deleteFile } from '@/lib/files';
->>>>>>> 2b74c96e
 
 const debug = createDebugger('server:lib:nodes');
 
